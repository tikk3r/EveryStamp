[project]
name = "EveryStamp"
version = "1.0.0"
authors = [
    { name = "Frits Sweijen" },
]
description = "A Python interface for retrieving FITS or image cutouts from a variety of astronomical surveys."
requires-python = ">=3.7"
<<<<<<< HEAD
dependencies = ["astropy", "astroquery", "panstamps", "Pillow", "python-casacore", "pyvo", "requests", "tqdm"]
=======
dependencies = ["astropy", "astroquery", "matplotlib", "panstamps", "Pillow", "python-casacore", "pyvo", "requests", "tqdm"]
>>>>>>> 2489aeae
classifiers = [
    "Programming Language :: Python :: 3",
    "License :: OSI Approved :: GNU General Public License v3 (GPLv3)",
    "Operating System :: OS Independent",
    "Topic :: Scientific/Engineering :: Astronomy",
]

[project.scripts]
everystamp = "everystamp.everystamp:main"

[project.urls]
"Homepage" = "https://tikk3r.github.io/EveryStamp/"
"Bug Tracker" = "https://github.com/tikk3r/EveryStamp/issues"

[build-system]
requires = ["setuptools", "wheel", "requests"]<|MERGE_RESOLUTION|>--- conflicted
+++ resolved
@@ -6,11 +6,7 @@
 ]
 description = "A Python interface for retrieving FITS or image cutouts from a variety of astronomical surveys."
 requires-python = ">=3.7"
-<<<<<<< HEAD
-dependencies = ["astropy", "astroquery", "panstamps", "Pillow", "python-casacore", "pyvo", "requests", "tqdm"]
-=======
 dependencies = ["astropy", "astroquery", "matplotlib", "panstamps", "Pillow", "python-casacore", "pyvo", "requests", "tqdm"]
->>>>>>> 2489aeae
 classifiers = [
     "Programming Language :: Python :: 3",
     "License :: OSI Approved :: GNU General Public License v3 (GPLv3)",
