[project]
name = "EveryStamp"
version = "1.4.1"
authors = [
    { name = "Frits Sweijen" },
]
description = "A Python interface for retrieving FITS or image cutouts from a variety of astronomical surveys."
requires-python = ">=3.7"
<<<<<<< HEAD
dependencies = ["astropy", "aplpy", "astroquery", "matplotlib", "markupsafe<=2.0.1", "numpy<1.23", "panstamps", "Pillow", "python-casacore", "opencv-python", "pyvo", "requests", "scikit-image", "tqdm", "pyregion"]
=======
dependencies = ["astropy<6.0.0", "aplpy", "astroquery", "matplotlib", "markupsafe<=2.0.1", "numpy<1.23", "panstamps", "Pillow", "python-casacore", "opencv-python", "pyvo", "requests", "scikit-image", "tqdm"]
>>>>>>> 2409817c
classifiers = [
    "Programming Language :: Python :: 3",
    "License :: OSI Approved :: GNU General Public License v3 (GPLv3)",
    "Operating System :: OS Independent",
    "Topic :: Scientific/Engineering :: Astronomy",
]

[project.scripts]
everystamp = "everystamp.everystamp:main"

[project.urls]
"Homepage" = "https://tikk3r.github.io/EveryStamp/"
"Bug Tracker" = "https://github.com/tikk3r/EveryStamp/issues"

[build-system]
requires = ["setuptools", "wheel", "requests"]<|MERGE_RESOLUTION|>--- conflicted
+++ resolved
@@ -6,11 +6,7 @@
 ]
 description = "A Python interface for retrieving FITS or image cutouts from a variety of astronomical surveys."
 requires-python = ">=3.7"
-<<<<<<< HEAD
-dependencies = ["astropy", "aplpy", "astroquery", "matplotlib", "markupsafe<=2.0.1", "numpy<1.23", "panstamps", "Pillow", "python-casacore", "opencv-python", "pyvo", "requests", "scikit-image", "tqdm", "pyregion"]
-=======
-dependencies = ["astropy<6.0.0", "aplpy", "astroquery", "matplotlib", "markupsafe<=2.0.1", "numpy<1.23", "panstamps", "Pillow", "python-casacore", "opencv-python", "pyvo", "requests", "scikit-image", "tqdm"]
->>>>>>> 2409817c
+dependencies = ["astropy<6.0.0", "aplpy", "astroquery", "matplotlib", "markupsafe<=2.0.1", "numpy<1.23", "panstamps", "Pillow", "python-casacore", "opencv-python", "pyvo", "requests", "scikit-image", "tqdm", "pyregion"]
 classifiers = [
     "Programming Language :: Python :: 3",
     "License :: OSI Approved :: GNU General Public License v3 (GPLv3)",
