import glob
import logging
import os
import subprocess
import sys
from collections.abc import Iterable
from urllib.request import urlopen

import astropy.units as u
import casacore.tables as ct
import numpy as np
import pyvo
import requests
import tqdm
from astropy.coordinates import SkyCoord
from astropy.io import fits
from astropy.nddata import Cutout2D
from astropy.table import Table
from astropy.wcs import WCS
from astropy.wcs.utils import skycoord_to_pixel
from astroquery.hips2fits import hips2fits
from astroquery.skyview import SkyView

logging.basicConfig(
    format="[%(name)s] %(asctime)s - %(levelname)s: %(message)s", level=logging.INFO
)
logger = logging.getLogger("EveryStamp:Downloader")




def flatten(xs):
    """Flatten a nested list, as per the example on https://stackoverflow.com/a/40857703.

    Args:
        xs : list
            Nested list to flatten.

    Returns:
        x : list
            Flattened list.
    """
    for x in xs:
        if isinstance(x, Iterable) and not isinstance(x, (str, bytes)):
            yield from flatten(x)
        else:
            yield x


class FileDownloader(object):
    """From https://medium.com/better-programming/python-progress-bars-with-tqdm-by-example-ce98dbbc9697
    Copyright 2019 tiptapcode Authors. All Rights Reserved.
    Licensed under the Apache License, Version 2.0 (the "License");
    you may not use this file except in compliance with the License.
    You may obtain a copy of the License at
         http://www.apache.org/licenses/LICENSE-2.0
    Unless required by applicable law or agreed to in writing, software
    distributed under the License is distributed on an "AS IS" BASIS,
    WITHOUT WARRANTIES OR CONDITIONS OF ANY KIND, either express or implied.
    See the License for the specific language governing permissions and
    limitations under the License.
    """

    def get_url_filename(self, url):
        """
        Discover file name from HTTP URL, If none is discovered derive name from http redirect HTTP content header Location
        :param url: Url link to file to download
        :type url: str
        :return: Base filename
        :rtype: str
        """
        try:
            filename = os.path.basename(url)
            basename, ext = os.path.splitext(filename)
            if ext:
                return filename
            header = requests.head(url, allow_redirects=False).headers
            return (
                os.path.basename(header.get("Location"))
                if "Location" in header
                else filename
            )
        except requests.exceptions.HTTPError as errh:
            print("Http Error:", errh)
            raise errh
        except requests.exceptions.ConnectionError as errc:
            print("Error Connecting:", errc)
            raise errc
        except requests.exceptions.Timeout as errt:
            print("Timeout Error:", errt)
            raise errt
        except requests.exceptions.RequestException as err:
            print("OOps: Something Else", err)
            raise err

    def download_file(self, url, filename=None, target_dir=None):
        """
        Stream downloads files via HTTP
        :param url: Url link to file to download
        :type url: str
        :param filename: filename overrides filename defined in Url param
        :type filename: str
        :param target_dir: target destination directory to download file to
        :type target_dir: str
        :return: Absolute path to target destination where file has been downloaded to
        :rtype: str
        """
        if target_dir and not os.path.isdir(target_dir):
            raise ValueError("Invalid target_dir={} specified".format(target_dir))
        local_filename = self.get_url_filename(url) if not filename else filename

        req = requests.get(url, stream=True, verify=True)
        req.raise_for_status()
        try:
            file_size = int(req.headers["Content-Length"])
        except KeyError:
            if req.headers["Transfer-Encoding"] == "chunked":
                file_size = 0
        chunk_size = 1024  # 1 MB
        num_bars = int(file_size / chunk_size)

        base_path = os.path.abspath(os.path.dirname(__file__))
        target_dest_dir = (
            os.path.join(base_path, local_filename)
            if not target_dir
            else os.path.join(target_dir, local_filename)
        )
        with open(target_dest_dir, "wb") as fp:
            for chunk in tqdm.tqdm(
                req.iter_content(chunk_size=chunk_size),
                total=num_bars,
                unit="KB",
                leave=True,
                file=sys.stdout,
            ):
                fp.write(chunk)

        return target_dest_dir


class LegacyDownloader(FileDownloader):
    """Downloader sub-class for the DESI Legacy Imaging Surveys."""

    supported_keywords = ["ra", "dec", "mode", "layer", "pixscale", "bands", "size_pix"]
    logger = logging.getLogger("EveryStamp:LegacyDownloader")

    def __init__(self):
        self.url = "https://www.legacysurvey.org/viewer/{mode:s}-cutout/?ra={ra:f}&dec={dec:f}&layer={layer:s}&pixscale={pixscale:.3f}&bands={bands:s}&size={size_pix:d}"

    def format_url(
        self,
        ra=None,
        dec=None,
        size=None,
        bands="grz",
        mode="jpeg",
        layer="ls-dr9",
        pixscale=0.262,
        autoscale=False,
        **kwargs,
    ):
        """Returns a properly formatted URL that can be used to obtain a cutout from Legacy."""
        size_pix = int(size * 3600 / pixscale)
        dlpixscale = pixscale
        dlsize_pix = size_pix
        if (size_pix > 3000) and autoscale:
            # Jump to the next available pixel size by scaling from the (approximate) native pixel scale.
            new_pixscale = pixscale
            new_size_pix = int(size * 3600 / new_pixscale)
            while new_size_pix > 3000:
                new_pixscale += 0.262
                new_size_pix = int(size * 3600 / new_pixscale)
            self.logger.warn(
                "Image size of {:.2f} deg with pixel scale {:.3f} exceeds server limit of 3000 pixels! Automatically adjusting pixel scale to {:.3f} giving {:d} pixels.".format(
                    size, pixscale, new_pixscale, new_size_pix
                ),
                stacklevel=2,
            )
            dlpixscale = new_pixscale
            dlsize_pix = new_size_pix
        elif size_pix > 3000:
            self.logger.warn(
                "Image size of {:.2f} deg with pixel scale {:.3f} exceeds server limit of 3000 pixels! Image will be truncated! Use --legacy_autoscale or pass autoscale=True to automatically switch pixel scales.".format(
                    size, pixscale
                ),
                stacklevel=2,
            )
        return self.url.format(
            ra=ra,
            dec=dec,
            size_pix=dlsize_pix,
            bands=bands,
            mode=mode,
            layer=layer,
            pixscale=dlpixscale,
        )

    def download(self, **kwargs):
        if kwargs["mode"] == "both":
            furl = self.format_url(**kwargs)
            self.logger.info("Downloading cutout from %s", furl)
            if not kwargs["ddir"]:
                self.logger.info(
                    "Download directory not specified, downloading to %s instead",
                    os.getcwd(),
                )
                ddir = os.getcwd()
            else:
                ddir = kwargs["ddir"]
            fname = "legacystamps_{ra:f}_{dec:f}_{layer:s}.{mode:s}".format(
                ra=kwargs["ra"],
                dec=kwargs["dec"],
                layer=kwargs["layer"],
                mode="jpeg",
            )
            self.download_file(furl, filename=fname, target_dir=ddir)

            # Download FITS
            self.logger.info("Downloading cutout from %s", furl)
            furl = furl.replace("jpeg", "fits")
            fname = fname.replace("jpeg", "fits")
            self.download_file(furl, filename=fname, target_dir=ddir)
        else:
<<<<<<< HEAD
            ddir = kwargs['ddir']
        fname = 'legacystamps_{ra:.4f}_{dec:.4f}_{size:.5f}_{layer:s}.{mode:s}'.format(ra=kwargs['ra'], dec=kwargs['dec'], size=kwargs['size'], layer=kwargs['layer'], mode=kwargs['mode'])
        if os.path.isfile(os.path.join(ddir, fname)):
            self.logger.info(f'File {fname} already exists.')
            return

        try:
            self.download_file(furl, filename=fname, target_dir=ddir)
        except requests.exceptions.HTTPError:
            self.logger.warning(f'Failed to download {fname}')
=======
            furl = self.format_url(**kwargs)
            self.logger.info("Downloading cutout from %s", furl)
            if not kwargs["ddir"]:
                self.logger.info(
                    "Download directory not specified, downloading to %s instead",
                    os.getcwd(),
                )
                ddir = os.getcwd()
            else:
                ddir = kwargs["ddir"]
            fname = "legacystamps_{ra:f}_{dec:f}_{layer:s}.{mode:s}".format(
                ra=kwargs["ra"],
                dec=kwargs["dec"],
                layer=kwargs["layer"],
                mode=kwargs["mode"],
            )
            self.download_file(furl, filename=fname, target_dir=ddir)

>>>>>>> c1b276ce

class PanSTARRSDownloader:
    """Downloader sub-class for the VLASS survey."""

    from panstamps.downloader import downloader as psdownloader

    def __init__(self):
        self.logger = logging.getLogger("EveryStamp:Pan-STARRSDownloader")

    def download(self, ra, dec, size, mode="jpeg", ddir="", bands="gri"):
        if mode == "jpeg":
            get_jpeg = True
            get_fits = False
        elif mode == "fits":
            get_jpeg = False
            get_fits = True
        elif mode == "both":
            get_jpeg = True
            get_fits = True
        arcsecsize = size * 3600
        self.logger.info("Downloading cutout from PANSTARRS")
        d = self.psdownloader(
            ra=ra,
            dec=dec,
            downloadDirectory=ddir or os.getcwd(),
            fits=get_fits,
            jpeg=get_jpeg,
            color=True,
            singleFilters=True,
            filterSet=bands,
            imageType="stack",
            arcsecSize=arcsecsize,
            log=self.logger,
        )
        fitspath, jpegpath, colorpaths = d.get()
        # Rename the output slightly so the user can find it easier.
        for colorpath in colorpaths:
            os.rename(
                colorpath,
                os.path.join(
                    os.path.dirname(colorpath),
                    "panstamps_" + os.path.basename(colorpath),
                ),
            )


class VLASSDownloader(FileDownloader):
    """Downloader sub-class for the VLASS survey.

    Based on the original code by Anna Ho (https://github.com/annayqho/Query_VLASS) and edits by R. Timmerman.
    """

    def __init__(self, datatype: str = "ql"):
        self.summary_url = "https://archive-new.nrao.edu/vlass/VLASS_dyn_summary.php"
        self.logger = logging.getLogger("EveryStamp:VLASSDownloader")
        self.datatype = datatype.lower()
        if self.datatype != "ql" and self.datatype != "se":
            raise ValueError(
                "Unknown VLASS image type specificed. Choose either ql or se for Quick Look or Single Epoch."
            )
        if self.datatype == "ql":
            self.pixel_scale = 2.777777777778e-4 * 3600  # arcsec / pixel
        elif self.datatype == "se":
            self.pixel_scale = 1.666666666667e-04 * 3600

    def get_tiles(self, summary_file="VLASS_dyn_summary.php"):
        """
        Read tiles from tile catalog. If file missing, try wget https://archive-new.nrao.edu/vlass/VLASS_dyn_summary.php

        Parameters
        ----------
        summary_file : str
            Location where the VLASS summary file is located.

        Returns
        -------
        tab : astropy Table
            Table containing tile information.
        """
        if not os.path.isfile(summary_file):
            self.logger.warn(f"Could not find VLASS summary file {summary_file}!")
            self.logger.info("Attempting to download VLASS summary file")
            subprocess.run(
                [
                    "wget",
                    "https://archive-new.nrao.edu/vlass/VLASS_dyn_summary.php",
                    "-O",
                    summary_file,
                ]
            )

        # Put it in a more managable format by replacing consecutive white space with commas.
        # Assumes no more than 1 space in valid entries.
        subprocess.run(["sed", "-i", "-e", r"s/ \{2,\}/,/g", summary_file], check=True)

        tab = Table.read(summary_file, data_start=3, format="ascii.csv")
        tab.rename_column("Observing", "Epoch")
        tab.rename_column("Observation", "Date")
        return tab

    def search_tiles(self, tiles, c):
        """Search the tile catalog for tiles containing the input coordinate

        Parameters
        ----------
        tiles : astropy Table
            Tile catalogue as obtained from get_tiles()
        c : SkyCoord
            Location to check for coverage in one of the observed tiles.

        Returns
        -------
        tile name : str
            Best matching tile.
        observing epoch : str
            Epoch the best matching tile was observed in.
        observing date : str
            Date the best matching tile was observed at.
        """
        ra_h = c.ra.hour
        dec_d = c.dec.deg

        has_dec = np.logical_and(dec_d >= tiles["Dec min"], dec_d < tiles["Dec max"])
        has_ra = np.logical_and(ra_h >= tiles["RA min"], ra_h < tiles["RA max"])
        in_tile = np.logical_and(has_ra, has_dec)
        name = tiles["Tile"][in_tile]
        epoch = tiles["Epoch"][in_tile]
        date = tiles["Date"][in_tile]
        if len(name) == 0:
            raise IndexError("Zero VLASS tiles available for the given coordinate")
        c_grid = SkyCoord(
            7.5 * (tiles["RA min"][in_tile] + tiles["RA max"][in_tile]),
            0.5 * (tiles["Dec min"][in_tile] + tiles["Dec max"][in_tile]),
            unit="deg",
            frame="icrs",
        )
        dist = c_grid.separation(c)
        best_idx = np.argmin(dist)
        return name[best_idx], epoch[best_idx], date[best_idx]

    def get_subtiles(self, tilename, epoch, consider_QA_rejected):
        """For a given tile name, get the subtile filenames in the VLASS directory

        Parse those filenames and return a list of subtile RA and Dec.
        RA and Dec returned as a SkyCoord object

        Parameters
        ----------
        tilename : str
            Name of the tile to extract a subtile from.
        epoch : str
            The epoch the tile was observed in.
        consider_QA_rejected : bool
            Also consider tiles that did not pass the quality assurance checks.

        Returns
        -------
        fname : str
            Name of the subtile.
        c : astropy SkyCoord
            Coordinate of the subtile.
        """

        # Obtain the HTML for the given tile
        if "1." not in epoch:
            if self.datatype == "se":
                URLPATH = f"https://archive-new.nrao.edu/vlass/se_continuum_imaging/{epoch}/{tilename}"
            elif self.datatype == "ql":
                URLPATH = (
                    f"https://archive-new.nrao.edu/vlass/quicklook/{epoch}/{tilename}"
                )
            self.logger.info(f"Downloading from {URLPATH}")
            urlpath = urlopen(f"{URLPATH}")
        else:
            self.logger.info(
                f"Downloading from https://archive-new.nrao.edu/vlass/quicklook/{epoch}v2/{tilename}"
            )
            urlpath = urlopen(
                f"https://archive-new.nrao.edu/vlass/quicklook/{epoch}v2/{tilename}"
            )
        string = urlpath.read().decode("utf-8").split("\n")

        if self.datatype == "ql" and consider_QA_rejected:
            # Obtain the HTML for the QA Rejected
            urlpath_rejected = urlopen(
                f"https://archive-new.nrao.edu/vlass/quicklook/{epoch}v2/QA_REJECTED"
            )
            string += urlpath_rejected.read().decode("utf-8").split("\n")

        # Select only the subtile parts
        vals = np.array(
            [
                val.strip()
                for val in string
                if ("href" in val.strip()) and (tilename in val.strip())
            ]
        )

        # Select the coordinate part. You want the 'VLASS1.1.ql.T25t12.J150000+603000.10.2048.v1/' bit
        fname = np.array([val.split('"')[7] for val in vals])

        # Split out the actual coordinate string
        pos_raw = np.array([val.split(".")[4] for val in fname])

        if "-" in pos_raw[0]:
            # dec < 0
            ra_raw = np.array([val.split("-")[0] for val in pos_raw])
            dec_raw = np.array([val.split("-")[1] for val in pos_raw])
        else:
            # dec > 0
            ra_raw = np.array([val.split("+")[0] for val in pos_raw])
            dec_raw = np.array([val.split("+")[1] for val in pos_raw])
        ra = []
        dec = []
        for ii, val in enumerate(ra_raw):
            if val[1:3] == "24":
                rah = "00"
            else:
                rah = val[1:3]
            ra.append(f"{rah}h{val[3:5]}m{val[5:]}s")
            dec.append(f"{dec_raw[ii][:2]}d{dec_raw[ii][2:4]}m{dec_raw[ii][4:]}s")
        ra = np.array(ra)
        dec = np.array(dec)
        c = SkyCoord(
            ra, dec, frame="icrs"
        )  # .directional_offset_by(45*u.deg, 0.75*u.deg)
        return fname, c

    def get_cutout(self, imname, c, crop_scale):
        """Get a smaller cutout from the subtile.

        Parameters
        ----------
        imname : str
            Name of the image to make a cutout from.
        c : astropy SkyCoord
            Coordinate around which to make a cutout.
        crop_scale : int
            Size of the cutout in pixels.

        Returns
        -------
        output_fits : str
            Name of the output FITS file.
        """
        # Define output name
        output_fits = os.path.join(
            "/".join(imname.split("/")[:-1]),
            "VLASS_{:.6f}_{:.6f}_".format(c.ra.value, c.dec.value)
            + imname.split("/")[-1].rstrip(".fits")
            + "_poststamp.fits",
        )

        # Get header info
        hdu_list = fits.open(imname)
        header = hdu_list[0].header
        data = hdu_list[0].data[0, 0, :, :]

        # Obtain header and drop useless axes
        wcs = WCS(header)
        wcs = wcs.dropaxis(2).dropaxis(2)

        pixel_coords = skycoord_to_pixel(
            SkyCoord(c.ra.deg, c.dec.deg, unit="deg", frame="icrs"), wcs
        )

        if (
            pixel_coords[0] < 0
            or pixel_coords[1] < 0
            or pixel_coords[0] > data.shape[0]
            or pixel_coords[1] > data.shape[1]
        ):
            subprocess.call(f"rm -f {imname}", shell=True)
            raise Exception(
                "Requested coordinate not within the available subtiles. Consider running with consider_QA_rejected=True to also search additional subtiles which failed initial QA checks"
            )

        # Produce a cutout
        cutout = Cutout2D(data, c, (crop_scale, crop_scale), wcs=wcs)

        # Update the HDU
        hdu_list[0].data = cutout.data
        new_header = cutout.wcs.to_header()
        hdu_list[0].header.update(new_header)
        hdu_list[0].header.set("NAXIS", 4)
        hdu_list[0].header.insert("NAXIS2", ("NAXIS3", 1), after=True)
        hdu_list[0].header.insert("NAXIS3", ("NAXIS4", 1), after=True)
        hdu_list[0].header.remove("WCSAXES", ignore_missing=True)
        hdu_list[0].header.remove("MJDREF", ignore_missing=True)
        hdu_list[0].header.remove("MJD-OBS", ignore_missing=True)

        # Write the new fits
        hdu_list.writeto(output_fits, overwrite=True)

        # Cleanup
        subprocess.call(f"rm -f {imname}", shell=True)

        return output_fits

    def search_vlass(
        self,
        c,
        crop=False,
        crop_scale=256,
        consider_QA_rejected=False,
        ddir=os.getcwd(),
    ):
        """
        Searches the VLASS catalog for a source

        Parameters
        ----------
        c : astropy SkyCoord
            Coordinate to search for in tiles.
        crop : bool
            Make a cropped cutout of the area of interest.
        crop_scale : int
            Crop the cutout to this amount of pixels centred around c.
        consider_QA_rejected : bool
            Also consider tiles that failed the Quality Assurance checks.
        ddir : str
            Location to download the cutout to.

        Returns
        -------
        imname : str
            Name of the output image.
        """
        # Find the VLASS tile
        tiles = self.get_tiles()
        tilename, epoch, obsdate = self.search_tiles(tiles, c)
        if self.datatype == "se":
            # No other epoch available for now, so hardcode until the code is updated.
            epoch = "VLASS2.1"

        subtiles, c_tiles = self.get_subtiles(tilename, epoch, consider_QA_rejected)
        dist = c.separation(c_tiles)
        subtile = subtiles[np.argmin(dist)]

        imname = f"{subtile[:-1]}.I.iter1.image.pbcor.tt0.subim.fits"
        if len(glob.glob(imname)) == 0:
            if self.datatype == "ql":
                if "1." not in epoch:
                    url_get = f"https://archive-new.nrao.edu/vlass/quicklook/{epoch}/{tilename}/{subtile}"
                else:
                    url_get = f"https://archive-new.nrao.edu/vlass/quicklook/{epoch}v2/{tilename}/{subtile}"
            elif self.datatype == "se":
                # Dirty workaround until proper implementation.
                epoch = "VLASS2.1"
                imname = imname.replace("iter1", "iter3")
                url_get = f"https://archive-new.nrao.edu/vlass/se_continuum_imaging/{epoch}/{tilename}/{subtile}"
            fname = f"{url_get}{imname}"
            self.logger.info("Downloading to " + ddir)
            self.download_file(fname, target_dir=ddir)
            if self.datatype == "ql" and consider_QA_rejected:
                if "1." not in epoch:
                    url_get = f"https://archive-new.nrao.edu/vlass/quicklook/{epoch}/QA_REJECTED/{subtile}"
                else:
                    url_get = f"https://archive-new.nrao.edu/vlass/quicklook/{epoch}v2/QA_REJECTED/{subtile}"
                fname = f"{url_get}{imname}"
                self.download_file(fname, target_dir=ddir)
        if crop:
            out = self.get_cutout(os.path.join(ddir, imname), c, crop_scale=crop_scale)
            return out
        else:
            return imname

    def download(
        self,
        ra=0.0,
        dec=0.0,
        size=0.1,
        ms="",
        crop=True,
        consider_QA_rejected=False,
        ddir=os.getcwd(),
    ):
        """Download a cutout from the VLASS survey.

        Parameters
        ----------
        ra : float
            Right ascension of the coordinate of interest.
        dec : float
            Declination of the coordinate of interest.
        size : float
            Size of the area of interest in degrees.
        ms : str
            Path to a Measurement Set to take coordinates from instead of using ra and dec.
        crop : bool
            Crop the image to the area of interest.
        consider_QA_rejected : bool
            Also consider tiles that failed the Quality Assurance checks.
        ddir : str
            Location to download the cutout to.
        """
        if ms:
            with ct.table(ms.rstrip("/") + "::FIELD") as field:
                direction = field.getcol("PHASE_DIR").squeeze()
            ra = (direction[0] % (2 * np.pi)) / np.pi * 180
            dec = direction[1] / np.pi * 180

        c = SkyCoord(ra, dec, unit="deg")

        crop_scale = size * 3600 / self.pixel_scale
        self.logger.info("Downloading cutout from VLASS")
        self.search_vlass(
            c,
            crop=crop,
            crop_scale=crop_scale,
            consider_QA_rejected=consider_QA_rejected,
            ddir=ddir,
        )


class VODownloader:
    """Downloader sub-class for surveys offeret through a VO."""

    def __init__(self, url, name=""):
        if not url:
            raise ValueError("VO url cannot be empty.")
        else:
            self.url = url
        if not name:
            self.name = self.url
            self.logger = logging.getLogger("EveryStamp:VODownloader")
        else:
            self.name = name
            self.logger = logging.getLogger(
                "EveryStamp:VODownloader[{:s}]".format(self.name)
            )

    def download(self, ra=0.0, dec=0.0, size=0.1, ddir=os.getcwd(), suffix=""):
        """Download a cutout from the VLASS survey.

        Parameters
        ----------
        ra : float
            Right ascension of the coordinate of interest in degrees.
        dec : float
            Declination of the coordinate of interest in degrees    .
        size : float
            Size of the area of interest in degrees.
        ddir : str
            Location to download the cutout to.
        """
        c = SkyCoord(ra, dec, unit="deg")

        vo = pyvo.sia.SIAService(self.url)
        query = vo.search(c, size=size)
        if not query:
            raise ValueError("Requested coordinates not covered by the specified VO!")
        im = query.getrecord(0)
<<<<<<< HEAD
        if im.format == 'image/fits':
            self.logger.info('Downloading cutout from {:s}'.format(self.name))
            im.cachedataset(os.path.join(ddir, '{:s}_{:.4f}_{:.4f}_{:.5f}.fits'.format(self.name, ra, dec, size)))
=======
        if im.format == "image/fits":
            self.logger.info("Downloading cutout from {:s}".format(self.name))
            im.cachedataset(
                os.path.join(
                    ddir,
                    "{:s}_{:.4f}_{:.4f}_{:.3f}.fits".format(self.name, ra, dec, size),
                )
            )

>>>>>>> c1b276ce

class HiPSDownloader:
    """Sub-class to download a file from a HiPS image using hips2fits."""

    def __init__(self, hips, name=""):
        if not hips:
            raise ValueError("HiPS name cannot be empty.")
        else:
            self.hips = hips
        if not name:
            self.name = self.hips.replace("/", "_")
        else:
            self.name = name
        self.logger = logging.getLogger(
            "EveryStamp:HiPSDownloader[{:s}]".format(self.name)
        )
        self.logger.warning("downloading from a HiPS survey. Scientific accuracy of resulting FITS images is not guaranteed!")

    def download(
        self, ra=0.0, dec=0.0, size=0.1, ddir=os.getcwd(), pixsize=1.0, mode="jpg"
    ):
        """Download a cutout from the VLASS survey.

        Parameters
        ----------
        ra : float
            Right ascension of the coordinate of interest in degrees.
        dec : float
            Declination of the coordinate of interest in degrees    .
        size : float
            Size of the area of interest in degrees.
        ddir : str
            Location to download the cutout to.
        pixsize : float
            Pixel scale of the survey in arcsec. Default is 1.0 arcsec per pixel.
        mode : str
            What image format to download. Can be jpg or fits, default is jpg.
        """
        imsize = int(size / (pixsize / 3600))
        img = hips2fits.query(
            hips=self.hips,
            format=mode,
            width=imsize,
            height=imsize,
            projection="SIN",
            fov=size * u.deg,
            ra=ra * u.deg,
            dec=dec * u.deg,
        )
        if not os.path.exists(ddir):
            self.logger.info("Download directory does not exist, creating it")
            os.mkdir(ddir)
        if mode == "jpg":
            from PIL import Image
<<<<<<< HEAD
            imdata = Image.fromarray(img)
            imdata.save(os.path.join(ddir, '{:s}_{:.4f}_{:.4f}_{:.5f}.jpeg'.format(self.name, ra, dec, size)))
        elif mode == 'fits':
            img.writeto(os.path.join(ddir, '{:s}_{:.4f}_{:.4f}_{:.5f}.fits'.format(self.name, ra, dec, size)))
=======
>>>>>>> c1b276ce

            imdata = Image.fromarray(img)
            imdata.save(
                os.path.join(
                    ddir,
                    "{:s}_{:.4f}_{:.4f}_{:.3f}.jpeg".format(self.name, ra, dec, size),
                )
            )
        elif mode == "fits":
            img.writeto(
                os.path.join(
                    ddir,
                    "{:s}_{:.4f}_{:.4f}_{:.3f}.fits".format(self.name, ra, dec, size),
                )
            )


class SkyViewDownloader:
    """Downloader sub-class for surveys offeret through a VO."""

    def __init__(self, survey):
        if not survey:
            raise ValueError("SkyView survey cannot be empty.")
        else:
            self.survey = survey
            self.logger = logging.getLogger(
                "EveryStamp:SkyViewDownloader[{:s}]".format(self.survey)
            )

    def download(
        self, ra=0.0, dec=0.0, size=0.1, pixsize=1, ddir=os.getcwd(), suffix=""
    ):
        """Download a cutout from the VLASS survey.

        Parameters
        ----------
        ra : float
            Right ascension of the coordinate of interest in degrees.
        dec : float
            Declination of the coordinate of interest in degrees    .
        size : float
            Size of the area of interest in degrees.
        pixsize
            Pixel size to use for the cutout.
        ddir : str
            Location to download the cutout to.
        """
        c = SkyCoord(ra, dec, unit="deg")

        sv = SkyView()
        pixsize_deg = pixsize / 3600.0
        pixels = size / pixsize_deg
        self.logger.info(
            f"Requesting a {size} x {size} deg cutout of {pixels} x {pixels} pixels."
        )
        hdul = sv.get_images(c, self.survey, radius=size * u.deg, pixels=int(pixels))
        if not hdul:
<<<<<<< HEAD
            raise ValueError('SkyView did not return a result. If you requested a large cutout, try increasing the pixel size through --skyview_pixsize or reducing the cutout area.')
        hdul[0].writeto(os.path.join(ddir, '{:s}_{:.4f}_{:.4f}_{:.5f}.fits'.format(self.survey.replace(' ', '_'), ra, dec, size)))            
=======
            raise ValueError(
                "SkyView did not return a result. If you requested a large cutout, try increasing the pixel size through --skyview_pixsize or reducing the cutout area."
            )
        hdul[0].writeto(
            os.path.join(
                ddir,
                "{:s}_{:.4f}_{:.4f}_{:.3f}.fits".format(
                    self.survey.replace(" ", "_"), ra, dec, size
                ),
            )
        )
>>>>>>> c1b276ce
<|MERGE_RESOLUTION|>--- conflicted
+++ resolved
@@ -221,18 +221,6 @@
             fname = fname.replace("jpeg", "fits")
             self.download_file(furl, filename=fname, target_dir=ddir)
         else:
-<<<<<<< HEAD
-            ddir = kwargs['ddir']
-        fname = 'legacystamps_{ra:.4f}_{dec:.4f}_{size:.5f}_{layer:s}.{mode:s}'.format(ra=kwargs['ra'], dec=kwargs['dec'], size=kwargs['size'], layer=kwargs['layer'], mode=kwargs['mode'])
-        if os.path.isfile(os.path.join(ddir, fname)):
-            self.logger.info(f'File {fname} already exists.')
-            return
-
-        try:
-            self.download_file(furl, filename=fname, target_dir=ddir)
-        except requests.exceptions.HTTPError:
-            self.logger.warning(f'Failed to download {fname}')
-=======
             furl = self.format_url(**kwargs)
             self.logger.info("Downloading cutout from %s", furl)
             if not kwargs["ddir"]:
@@ -249,9 +237,10 @@
                 layer=kwargs["layer"],
                 mode=kwargs["mode"],
             )
+        try:
             self.download_file(furl, filename=fname, target_dir=ddir)
-
->>>>>>> c1b276ce
+        except requests.exceptions.HTTPError:
+            self.logger.warning(f'Failed to download {fname}')
 
 class PanSTARRSDownloader:
     """Downloader sub-class for the VLASS survey."""
@@ -705,11 +694,6 @@
         if not query:
             raise ValueError("Requested coordinates not covered by the specified VO!")
         im = query.getrecord(0)
-<<<<<<< HEAD
-        if im.format == 'image/fits':
-            self.logger.info('Downloading cutout from {:s}'.format(self.name))
-            im.cachedataset(os.path.join(ddir, '{:s}_{:.4f}_{:.4f}_{:.5f}.fits'.format(self.name, ra, dec, size)))
-=======
         if im.format == "image/fits":
             self.logger.info("Downloading cutout from {:s}".format(self.name))
             im.cachedataset(
@@ -718,8 +702,6 @@
                     "{:s}_{:.4f}_{:.4f}_{:.3f}.fits".format(self.name, ra, dec, size),
                 )
             )
-
->>>>>>> c1b276ce
 
 class HiPSDownloader:
     """Sub-class to download a file from a HiPS image using hips2fits."""
@@ -774,13 +756,10 @@
             os.mkdir(ddir)
         if mode == "jpg":
             from PIL import Image
-<<<<<<< HEAD
             imdata = Image.fromarray(img)
             imdata.save(os.path.join(ddir, '{:s}_{:.4f}_{:.4f}_{:.5f}.jpeg'.format(self.name, ra, dec, size)))
         elif mode == 'fits':
             img.writeto(os.path.join(ddir, '{:s}_{:.4f}_{:.4f}_{:.5f}.fits'.format(self.name, ra, dec, size)))
-=======
->>>>>>> c1b276ce
 
             imdata = Image.fromarray(img)
             imdata.save(
@@ -838,10 +817,6 @@
         )
         hdul = sv.get_images(c, self.survey, radius=size * u.deg, pixels=int(pixels))
         if not hdul:
-<<<<<<< HEAD
-            raise ValueError('SkyView did not return a result. If you requested a large cutout, try increasing the pixel size through --skyview_pixsize or reducing the cutout area.')
-        hdul[0].writeto(os.path.join(ddir, '{:s}_{:.4f}_{:.4f}_{:.5f}.fits'.format(self.survey.replace(' ', '_'), ra, dec, size)))            
-=======
             raise ValueError(
                 "SkyView did not return a result. If you requested a large cutout, try increasing the pixel size through --skyview_pixsize or reducing the cutout area."
             )
@@ -852,5 +827,4 @@
                     self.survey.replace(" ", "_"), ra, dec, size
                 ),
             )
-        )
->>>>>>> c1b276ce
+        )