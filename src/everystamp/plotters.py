"""Sub-module for plotting FITS images."""
from typing import Optional, Union

import matplotlib.pyplot as plt
import numpy
from aplpy import FITSFigure
from astropy.io import fits
from astropy.wcs import WCS
from matplotlib.pyplot import figure
<<<<<<< HEAD
import numpy as np
from typing import Union
=======
>>>>>>> c1b276ce


<<<<<<< HEAD
def find_rms(image_data):
    """
    from Cyril Tasse/kMS

    :param image_data: image data array
    :return: rms (noise measure)
    """

    maskSup = 1e-7
    m = image_data[np.abs(image_data)>maskSup]
    rmsold = np.std(m)
    diff = 1e-1
    cut = 3.
    med = np.median(m)
    for _ in range(10):
        ind = np.where(np.abs(m - med) < rmsold*cut)[0]
        rms = np.std(m[ind])
        if np.abs((rms-rmsold) / rmsold) < diff: break
        rmsold = rms
    print(f'Noise : {str(round(rms * 1000, 4))} {u.mJy/u.beam}')
    return rms
=======
class BasicFITSPlot:
    """Creates a basic plot of a FITS file."""
>>>>>>> c1b276ce

    def __init__(self, fitsname):
        """Initialise a basic plotting object for 2D FITS files.

        Args:
            fitsname : str
                Name of the FITS file that will be plotted.
        """
        self.dpi = 300
        self.figsize = (12, 8)
        self.fitsimage = fitsname
        self.fitsdata = fits.getdata(fitsname).squeeze()
        if len(self.fitsdata.shape) > 2:
            raise NotImplementedError(
                "Supplied FITS file appears to have dimensions besides RA and DEC. BasicPlot only supports 2D FITS files."
            )
        self.data = self.fitsdata
        self.wcs = WCS(fits.getheader(fitsname)).celestial
        self.figsize = [
            self.fitsdata.shape[0] // self.dpi,
            self.fitsdata.shape[1] // self.dpi,
        ]
        if self.figsize[0] < 12:
            self.figsize[0] = 12
        if self.figsize[1] < 8:
            self.figsize[1] = 8

    def plot2D(
        self,
        plot_colourbar=False,
        contour_image: Optional[numpy.ndarray] = None,
        contour_levels: Union[int, list] = 7,
        cmap_min: Optional[float] = None,
        cmap_max: Optional[float] = None,
        cmap: str = "grey",
    ):
        """Save a 2D plot of the loaded FITS file.

        Args:
            plot_colourbar : bool
                Add a colour bar to the plot.
            contour_image:
                Add contours based on this image.
            contour_levels:
                Number of contour levels to draw if an integer or contour levels if a list. Defaults to 5.
        """
        hdu = fits.PrimaryHDU(
            header=WCS(fits.getheader(self.fitsimage)).celestial.to_header(),
            data=self.data.squeeze(),
        )
        f = FITSFigure(hdu, figsize=self.figsize)
        if not cmap:
            f.show_grayscale(vmin=cmap_min, vmax=cmap_max, pmax=100)
        else:
            print(f'Using colour map: {cmap}')
            f.show_colorscale(vmin=cmap_min, vmax=cmap_max, pmax=100, cmap=cmap)
        if contour_image:
            hdu_c = fits.open(contour_image)
            # f.show_contour(hdu_c, levels=contour_levels, colors='white', cmap='plasma')
            f.show_contour(hdu_c, levels=contour_levels, colors="C0")
        if plot_colourbar:
            f.add_colorbar()
        f.savefig(self.fitsimage.replace("fits", "png"), dpi=self.dpi)

    def plot_noaxes(self, cmap_min: float = None, cmap_max: float = None, cmap=None):
        """Save a plot of the FITS image without any axes."""
        figsize = [
            self.fitsdata.shape[0] // self.dpi,
            self.fitsdata.shape[1] // self.dpi,
        ]
        if figsize[0] < 12:
            figsize[0] = 12
        if figsize[1] < 8:
            figsize[1] = 8
        fig = figure(figsize=figsize)
        hdu = fits.PrimaryHDU(
            header=WCS(fits.getheader(self.fitsimage)).celestial.to_header(),
            data=self.data.squeeze(),
        )
        f = FITSFigure(hdu, figure=fig)
        if not cmap:
            f.show_grayscale(vmin=cmap_min, vmax=cmap_max, pmax=100)
        else:
            f.show_colorscale(vmin=cmap_min, vmax=cmap_max, pmax=100, cmap=cmap)
        plt.axis("off")
        fig.savefig(
            self.fitsimage.replace("fits", ".noaxes.png"),
            bbox_inches="tight",
            pad_inches=0,
            transparent=True,
            dpi=self.dpi,
        )

    def savedata(self, outfile):
        """Save data of a BasicPlot object to a FITS file with the same WCS information.

        Any tonemapping applied to the original data will be carried over to the FITS file. Physical units will thus be lost.
        """
        fits.writeto(
            data=self.data,
            header=self.wcs.to_header(),
            filename=outfile,
            overwrite=True,
        )


class SRTPlot:
    """Create a line profile plot similar in style to the SRTPLOT task used by Hogbom 1974."""

    def __init__(self, fitsname):
        """Initialise a basic plotting object for 2D FITS files.

        Args:
            fitsname : str
                Name of the FITS file that will be plotted.
        """
        self.dpi = 300
        self.figsize = (12, 12)
        self.fitsimage = fitsname
        self.fitsdata = fits.getdata(fitsname).squeeze()
        if len(self.fitsdata.shape) > 2:
            raise NotImplementedError(
                "Supplied FITS file appears to have dimensions besides RA and DEC. BasicPlot only supports 2D FITS files."
            )
        self.data = self.fitsdata

    def plot2D(self, srt_lines: int = 25, srt_offset: float = 0.01, **kwargs):
        """Save an SRTPLOT style plot of the loaded FITS file.

        Args:
            lines : int
                Number of lines to plot.
            offset : float
                Offset between each line in data units.
        """
        f = plt.figure(figsize=self.figsize)
        ax = f.add_subplot(111)
        stride = self.data.shape[0] // srt_lines
        if stride == 0:
            stride += 1
        for i, line in enumerate(self.data[::stride, ::-1]):
            if i > 0:
                ax.fill_between(
                    list(range(len(line))),
                    (srt_lines - i) * srt_offset,
                    line + (srt_lines - i) * srt_offset,
                    color="w",
                    zorder=i + 2,
                )
            else:
                ax.fill_between(
                    list(range(len(line))),
                    0,
                    line + (srt_lines - i) * srt_offset,
                    color="w",
                    zorder=i + 2,
                )
            ax.plot(line + (srt_lines - i) * srt_offset, color="k", zorder=i + 2)
        ax.set_xlim(0, self.data.shape[1])
        plt.axis("off")
        f.savefig(
            self.fitsimage.replace(".fits", ".srtplot.png"),
            dpi=self.dpi,
            bbox_inches="tight",
            pad_inches=0,
        )


class BasicImagePlot:
    """Creates a basic plot of a FITS file."""

<<<<<<< HEAD
class BasicImagePlot():
    """ Creates a basic plot of a FITS file."""
    def __init__(self, imname, wcsimage=None):
        """ Initialise a basic plotting object for 2D FITS files.
        
=======
    def __init__(self, imname):
        """Initialise a basic plotting object for 2D FITS files.

>>>>>>> c1b276ce
        Args:
            fitsname : str
                Name of the FITS file that will be plotted.
        """
        self.dpi = 300
        self.figsize = (12, 8)
        self.image = imname
        import cv2

        self.imdata = cv2.cvtColor(cv2.imread(imname), cv2.COLOR_BGR2RGB)
        self.data = self.imdata
        if wcsimage:
            self.wcs = WCS(fits.getheader(wcsimage)).celestial
        else:
            self.wcs = None

<<<<<<< HEAD
    def plot2D(self, plot_colourbar=False, contour_image: numpy.ndarray = None, contour_levels: Union[int, list] = 5, cmap_min: float = None, cmap_max: float = None):
        """ Save a plot of the FITS image without any axes."""
        figsize = [self.imdata.shape[0] // self.dpi, self.imdata.shape[1] // self.dpi]
        fig = figure(figsize=figsize)
        if self.wcs:
            ax = fig.add_subplot(111, projection=self.wcs)
            if self.data is not None:
                ax.imshow(self.data, interpolation='none', cmap='gray')
            else:
                ax.imshow(self.imdata, interpolation='none', cmap='gray')
        else:
            ax = fig.add_subplot(111)
            if self.data is not None:
                ax.imshow(self.data, origin='upper', interpolation='none', cmap='gray')
            else:
                ax.imshow(self.imdata, origin='upper', interpolation='none', cmap='gray')
        if contour_image:
            # Flip to get North up.
            cdata = np.flipud(fits.getdata(contour_image).squeeze())
            chead = fits.getheader(contour_image)
            wcs = WCS(chead).celestial
            # f.show_contour(hdu_c, levels=contour_levels, colors='white', cmap='plasma')
            crms = find_rms(cdata)
            clevels = np.arange(crms, np.percentile(cdata, 99.9), np.sqrt(2) * 70e-6)
            if type(contour_levels) is int:
                step = len(clevels) // contour_levels
                clevels = clevels[::step]
            ax.contour(cdata, levels=clevels, colors='C0', transform=ax.get_transform(wcs), linewidths=1)
=======
    def plot2D(self, contour_image = None, cmap=None, cmap_min=None, cmap_max=None):
        """Save a plot of the FITS image without any axes."""

        figsize = [self.imdata.shape[0] // self.dpi, self.imdata.shape[1] // self.dpi]
        fig = figure(figsize=figsize)
        if contour_image:
            self.wcs = WCS(fits.getheader(contour_image)).celestial
            ax = fig.add_subplot(111, projection=self.wcs)
        else:
            ax = fig.add_subplot(111)
        if self.data is not None:
            if contour_image:
                ax.imshow(self.data, interpolation="none", cmap="gray")
                ax.contour(fits.getdata(contour_image).squeeze(), levels=10)
            else:
                ax.imshow(self.data, origin="upper", interpolation="none", cmap="gray")
        else:
            if contour_image:
                ax.imshow(self.imdata, interpolation="none", cmap="gray")
            else:
                ax.imshow(self.imdata, origin="upper", interpolation="none", cmap="gray")
>>>>>>> c1b276ce
        ax.xaxis.set_visible(False)
        ax.yaxis.set_visible(False)
        plt.gca().set_axis_off()
        plt.subplots_adjust(top=1, bottom=0, right=1, left=0, hspace=0, wspace=0)
        plt.margins(0, 0)
        plt.gca().xaxis.set_major_locator(plt.NullLocator())
        plt.gca().yaxis.set_major_locator(plt.NullLocator())
        file_ext = "." + self.image.split(".")[-1]
        fig.savefig(
            self.image.replace(file_ext, ".output.png"),
            bbox_inches="tight",
            pad_inches=0,
            transparent=True,
            dpi=self.dpi,
        )<|MERGE_RESOLUTION|>--- conflicted
+++ resolved
@@ -7,14 +7,10 @@
 from astropy.io import fits
 from astropy.wcs import WCS
 from matplotlib.pyplot import figure
-<<<<<<< HEAD
 import numpy as np
 from typing import Union
-=======
->>>>>>> c1b276ce
-
-
-<<<<<<< HEAD
+
+
 def find_rms(image_data):
     """
     from Cyril Tasse/kMS
@@ -36,10 +32,9 @@
         rmsold = rms
     print(f'Noise : {str(round(rms * 1000, 4))} {u.mJy/u.beam}')
     return rms
-=======
+
 class BasicFITSPlot:
     """Creates a basic plot of a FITS file."""
->>>>>>> c1b276ce
 
     def __init__(self, fitsname):
         """Initialise a basic plotting object for 2D FITS files.
@@ -209,19 +204,10 @@
 
 
 class BasicImagePlot:
-    """Creates a basic plot of a FITS file."""
-
-<<<<<<< HEAD
-class BasicImagePlot():
     """ Creates a basic plot of a FITS file."""
     def __init__(self, imname, wcsimage=None):
         """ Initialise a basic plotting object for 2D FITS files.
         
-=======
-    def __init__(self, imname):
-        """Initialise a basic plotting object for 2D FITS files.
-
->>>>>>> c1b276ce
         Args:
             fitsname : str
                 Name of the FITS file that will be plotted.
@@ -238,7 +224,6 @@
         else:
             self.wcs = None
 
-<<<<<<< HEAD
     def plot2D(self, plot_colourbar=False, contour_image: numpy.ndarray = None, contour_levels: Union[int, list] = 5, cmap_min: float = None, cmap_max: float = None):
         """ Save a plot of the FITS image without any axes."""
         figsize = [self.imdata.shape[0] // self.dpi, self.imdata.shape[1] // self.dpi]
@@ -267,29 +252,6 @@
                 step = len(clevels) // contour_levels
                 clevels = clevels[::step]
             ax.contour(cdata, levels=clevels, colors='C0', transform=ax.get_transform(wcs), linewidths=1)
-=======
-    def plot2D(self, contour_image = None, cmap=None, cmap_min=None, cmap_max=None):
-        """Save a plot of the FITS image without any axes."""
-
-        figsize = [self.imdata.shape[0] // self.dpi, self.imdata.shape[1] // self.dpi]
-        fig = figure(figsize=figsize)
-        if contour_image:
-            self.wcs = WCS(fits.getheader(contour_image)).celestial
-            ax = fig.add_subplot(111, projection=self.wcs)
-        else:
-            ax = fig.add_subplot(111)
-        if self.data is not None:
-            if contour_image:
-                ax.imshow(self.data, interpolation="none", cmap="gray")
-                ax.contour(fits.getdata(contour_image).squeeze(), levels=10)
-            else:
-                ax.imshow(self.data, origin="upper", interpolation="none", cmap="gray")
-        else:
-            if contour_image:
-                ax.imshow(self.imdata, interpolation="none", cmap="gray")
-            else:
-                ax.imshow(self.imdata, origin="upper", interpolation="none", cmap="gray")
->>>>>>> c1b276ce
         ax.xaxis.set_visible(False)
         ax.yaxis.set_visible(False)
         plt.gca().set_axis_off()
