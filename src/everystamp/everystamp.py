--- conflicted
+++ resolved
@@ -257,15 +257,9 @@
         # Probably an image format.
         bp = BasicImagePlot(args.image)
     if HAS_LHDR and args.hdr_tonemap:
-<<<<<<< HEAD
         if args.hdr_tonemap == 'ashikhmin':
             logger.info('Tonemapping image with ashikhmin')
             bp.data = ashikhmin(bp.data, eq2=args.ashikhmin_eq2, simple=args.ashikhmin_simple, local_threshold=args.ashikhmin_local_threshold)
-=======
-        if args.hdr_tonemap == 'ashikmin':
-            logger.info('Tonemapping image with ashikmin')
-            bp.data = ashikmin(bp.data, eq2=args.ashikmin_eq2, simple=args.ashikmin_simple, local_threshold=args.ashikmin_local_threshold)
->>>>>>> 1766c39f
         if args.hdr_tonemap == 'fattal':
             logger.info('Tonemapping image with fattal')
             bp.data = fattal(bp.data, alpha=args.fattal_alpha, beta=args.fattal_beta, colour_saturation=args.fattal_colour_saturation, noise=args.fattal_noise)
