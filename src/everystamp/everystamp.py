#!/usr/bin/env python
''' Python library aiming to provide a wrapper around various astronomical surveys that offer cutouts.'''
__version__ = '1.0.0'
__author__ = 'Frits Sweijen'
__license__ = 'GPLv3'

import argparse
import logging
logging.basicConfig(format='[%(name)s] %(asctime)s - %(levelname)s: %(message)s', level=logging.INFO)
logger = logging.getLogger('EveryStamp')

from astroquery.skyview import SkyView
from collections.abc import Iterable
import requests

def flatten(xs): 
    for x in xs: 
        if isinstance(x, Iterable) and not isinstance(x, (str, bytes)): 
            yield from flatten(x) 
        else: 
            yield x 


def add_args_download(parser):
    custom_surveys = ['legacy', 'pan-starrs', 'vlass', 'lolss', 'lotss', 'tgss']
    try:
        skyview_surveys = list(flatten(list(SkyView.survey_dict.values())))
    except requests.exceptions.ConnectionError:
        logger.warning('Failed to get SkyView surveys. SkyView cutouts will not be available.')
        skyview_surveys = []
    allowed_surveys = custom_surveys + skyview_surveys
    required_args = parser.add_argument_group('Required arguments')
<<<<<<< HEAD
    required_args.add_argument('--survey', type=str, required=False, choices=allowed_surveys, help='Survey from which to download the cutout.')
    required_args.add_argument('--ra', type=float, required=False, help='Right ascension of cutout centre in degrees.')
    required_args.add_argument('--dec', type=float, required=False, help='Declination of cutout centre in degrees.')
    required_args.add_argument('--mode', type=str, required=False, default='jpeg', choices=['fits', 'jpeg', 'both'], help='Cutout size in degrees.')
=======
    required_args.add_argument('--survey', type=str, required=True, choices=allowed_surveys, help='Survey from which to download the cutout.')
    required_args.add_argument('--ra', type=float, required=True, help='Right ascension of cutout centre in degrees.')
    required_args.add_argument('--dec', type=float, required=True, help='Declination of cutout centre in degrees.')
    required_args.add_argument('--mode', type=str, required=True, default='', choices=['jpeg', 'fits', 'both'], help='Image type to retrieve. Can be "jpeg", "fits" or "both" to retrieve either a JPEG image, FITS file or both. Default value is jpeg.')
>>>>>>> 2489aeae

    optional_args = parser.add_argument_group('Optional arguments')
    optional_args.add_argument('--download_dir', type=str, required=False, default='', dest='ddir', help='Directory to store downloaded files. If not given will download to $PWD.')
    optional_args.add_argument('--size', type=float, required=False, default=0.01, help='Cutout size in degrees.')

    legacy_args = parser.add_argument_group('[DESI Legacy Imaging Surveys]')
    legacy_args.add_argument('--legacy_bands', type=str, required=False, help='Bands to download. Allowed values are g, r and z. Multiple bands can be specified as a single string. In the case of a JPEG image a colour image will be generated. In the case of a FITS image a FITS cube will be downloaded. Default: grz')
    legacy_args.add_argument('--legacy_layer', type=str, required=False, default='ls-dr9', help='Layer to make a cutout from. Default value is ls-dr9. Examples are ls-dr9, sdss or unwise-neo4. See Legacy documentation for all possibilies.')
    legacy_args.add_argument('--legacy_autoscale', required=False, default=False, action='store_true', help='Automatically change the pixel size if the resulting image would exceed the server maximum of 3000x3000 pixels.')

    ps_args = parser.add_argument_group('[Pan-STARRS]')
    ps_args.add_argument('--ps_bands', type=str, required=False, default='gri', help='Bands to download. Allowed values are g, r and i. Multiple bands can be specified as a single string. Default: gri')

    vlass_args = parser.add_argument_group('[VLASS]')
    vlass_args.add_argument('--vlass_ms', type=str, required=False, default='', help='Measurement Set to take the cutout position from.')
    vlass_args.add_argument('--vlass_consider_QA_rejected', type=bool, required=False, default=False, help='Also consider tiles that failed the Quality Assurance checks.')

    lolss_args = parser.add_argument_group('[LoLSS]')
    lolss_args.add_argument('--lolss_release', type=str, required=False, default='pdr', choices=['pdr'], help='Data release to download from.')

    lotss_args = parser.add_argument_group('[LoTSS]')
    lotss_args.add_argument('--lotss_release', type=str, required=False, default='dr1', choices=['pdr', 'dr1', 'dr2'], help='Data release to download from.')


def add_args_plot(parser):
    required_args = parser.add_argument_group('Required arguments')
    required_args.add_argument('--image', type=str, required=False, help='FITS image to plot.')

    required_args = parser.add_argument_group('Optional arguments')
    required_args.add_argument('--gamma', type=float, default=1.0, required=False, help='Gamma compress (<1) or expand (>1) an image.')
    required_args.add_argument('--CLAHE', action='store_true', default=False, required=False, help='Apply contrast-limited adaptive histogram equalisation.')
    required_args.add_argument('--CLAHE-gridsize', default=5, type=int, required=False, help='Grid size to use for CLAHE.')
    required_args.add_argument('--CLAHE-cliplim', default=1.0, type=float, required=False, help='Clip limit to use for CLAHE.')


def process_args_download(args):
    logger.info('Survey is %s', args.survey)
    if args.survey == 'legacy':
        from everystamp.downloaders import LegacyDownloader
        ld = LegacyDownloader()
        ld.download(ra=args.ra, dec=args.dec, bands=args.legacy_bands, mode=args.mode, size=args.size, layer=args.legacy_layer, autoscale=args.legacy_autoscale, ddir=args.ddir)
    elif args.survey == 'pan-starrs':
        from everystamp.downloaders import PanSTARRSDownloader
        pd = PanSTARRSDownloader()
        pd.download(ra=args.ra, dec=args.dec, bands=args.ps_bands, mode=args.mode, size=args.size, ddir=args.ddir)
    elif args.survey == 'vlass':
        if args.mode == 'both' or args.mode == 'jpeg':
            raise ValueError('VLASS download does not support JPEG (yet).')
        from everystamp.downloaders import VLASSDownloader
        vd = VLASSDownloader()
        vd.download(ra=args.ra, dec=args.dec, crop=True, consider_QA_rejected=args.vlass_consider_QA_rejected, ddir=args.ddir)
    elif args.survey == 'lolss':
        if args.mode == 'both' or args.mode == 'jpeg':
            raise ValueError('LoLLS download does not support JPEG (yet).')
        from everystamp.downloaders import VODownloader
        vd = VODownloader(url='https://vo.astron.nl/lolss/q/cutout/siap.xml', name='LoLSS')
        vd.download(ra=args.ra, dec=args.dec, size=args.size, ddir=args.ddir)
    elif args.survey == 'lotss':
        if (args.mode == 'both' or args.mode == 'jpeg') and (args.lotss_release != 'dr2'):
            raise ValueError('LoTSS {:s} download does not support JPEG (yet).'.format(args.lotss_release.upper()))
        from everystamp.downloaders import VODownloader
        if args.lotss_release == 'pdr':
            vd = VODownloader(url='https://vo.astron.nl/lofartier1/q_img/cutout/siap.xml', name='LoTSS-PDR')
        elif args.lotss_release == 'dr1':
            vd = VODownloader(url='https://vo.astron.nl/hetdex/lotss-dr1-img/cutout/siap.xml', name='LoTSS-DR1')
            vd.download(ra=args.ra, dec=args.dec, size=args.size, ddir=args.ddir)
        elif args.lotss_release == 'dr2':
            from everystamp.downloaders import HiPSDownloader
            vd = HiPSDownloader(hips='astron.nl/P/lotss_dr2_high', name='LoTSS-DR2')
            vd.download(ra=args.ra, dec=args.dec, size=args.size, ddir=args.ddir, mode=args.mode.replace('e', ''), pixsize=1.5)
    elif args.survey == 'tgss':
        if args.mode == 'both' or args.mode == 'jpeg':
            raise ValueError('TGSS download does not support JPEG (yet).')
        from everystamp.downloaders import VODownloader
        vd = VODownloader(url='https://vo.astron.nl/tgssadr/q_fits/cutout/siap.xml', name='TGSS')
        vd.download(ra=args.ra, dec=args.dec, size=args.size, ddir=args.ddir)
    else:
        if args.mode == 'both' or args.mode == 'jpeg':
            raise ValueError('SkyView download does not support JPEG (yet).')
        from everystamp.downloaders import SkyViewDownloader
        sd = SkyViewDownloader(args.survey)
        sd.download(ra=args.ra, dec=args.dec, size=args.size, ddir=args.ddir)
<<<<<<< HEAD


def process_args_plot(args):
    logger.info('Plotting image %s', args.image)
    from everystamp.plotters import BasicPlot
    from everystamp.tonemapping import gamma, make_nonnegative
    import numpy as np
    bp = BasicPlot(args.image)
    if args.CLAHE:
        import cv2
        bp.data = make_nonnegative(bp.fitsdata)
        bp.data /= np.nanmax(bp.data)
        bp.data *= 2**16
        bp.data = bp.data.astype(np.uint16)
        clahe = cv2.createCLAHE(clipLimit=args.CLAHE_cliplim, tileGridSize=(args.CLAHE_gridsize, args.CLAHE_gridsize))
        bp.data = clahe.apply(bp.data)
    if args.gamma:
        bp.data = gamma(bp.data, args.gamma)
    bp.plot2D()


def main():
    '''Main entry point if called as a standalone executable.
    '''
    parser = argparse.ArgumentParser(description='EveryStamp {:s} by {:s}'.format(__version__, __author__))
    parser._action_groups.pop()

    subparsers = parser.add_subparsers(dest='cmd', description='Description of sub commands.')
    subparser_dl = subparsers.add_parser('download', description='Download a cutout from a user-specified survey. See everystamp download -h for more information.', help='Download a cutout from a specified survey.')
    add_args_download(subparser_dl)

    subparser_plot = subparsers.add_parser('plot', description='Plot a given FITS image. See everystamp plot -h for more information.', help='Plot a user-supplied FITS image.')
    add_args_plot(subparser_plot)
    
    args = parser.parse_args()

    if args.cmd == 'download':
        process_args_download(args)
    if args.cmd == 'plot':
        process_args_plot(args)
=======
>>>>>>> 2489aeae

if __name__ == '__main__':
    main()<|MERGE_RESOLUTION|>--- conflicted
+++ resolved
@@ -30,17 +30,10 @@
         skyview_surveys = []
     allowed_surveys = custom_surveys + skyview_surveys
     required_args = parser.add_argument_group('Required arguments')
-<<<<<<< HEAD
-    required_args.add_argument('--survey', type=str, required=False, choices=allowed_surveys, help='Survey from which to download the cutout.')
-    required_args.add_argument('--ra', type=float, required=False, help='Right ascension of cutout centre in degrees.')
-    required_args.add_argument('--dec', type=float, required=False, help='Declination of cutout centre in degrees.')
-    required_args.add_argument('--mode', type=str, required=False, default='jpeg', choices=['fits', 'jpeg', 'both'], help='Cutout size in degrees.')
-=======
     required_args.add_argument('--survey', type=str, required=True, choices=allowed_surveys, help='Survey from which to download the cutout.')
     required_args.add_argument('--ra', type=float, required=True, help='Right ascension of cutout centre in degrees.')
     required_args.add_argument('--dec', type=float, required=True, help='Declination of cutout centre in degrees.')
-    required_args.add_argument('--mode', type=str, required=True, default='', choices=['jpeg', 'fits', 'both'], help='Image type to retrieve. Can be "jpeg", "fits" or "both" to retrieve either a JPEG image, FITS file or both. Default value is jpeg.')
->>>>>>> 2489aeae
+    required_args.add_argument('--mode', type=str, required=True, default='jpeg', choices=['jpeg', 'fits', 'both'], help='Image type to retrieve. Can be "jpeg", "fits" or "both" to retrieve either a JPEG image, FITS file or both. Default value is jpeg.')
 
     optional_args = parser.add_argument_group('Optional arguments')
     optional_args.add_argument('--download_dir', type=str, required=False, default='', dest='ddir', help='Directory to store downloaded files. If not given will download to $PWD.')
@@ -123,8 +116,6 @@
         from everystamp.downloaders import SkyViewDownloader
         sd = SkyViewDownloader(args.survey)
         sd.download(ra=args.ra, dec=args.dec, size=args.size, ddir=args.ddir)
-<<<<<<< HEAD
-
 
 def process_args_plot(args):
     logger.info('Plotting image %s', args.image)
@@ -164,8 +155,6 @@
         process_args_download(args)
     if args.cmd == 'plot':
         process_args_plot(args)
-=======
->>>>>>> 2489aeae
 
 if __name__ == '__main__':
     main()