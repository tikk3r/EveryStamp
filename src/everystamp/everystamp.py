--- conflicted
+++ resolved
@@ -209,26 +209,6 @@
     Args:
         parser : ArgumentParser
             ArgumentParser instance to which to add entries.
-<<<<<<< HEAD
-    '''
-    required_args = parser.add_argument_group('Required arguments')
-    required_args.add_argument('--image', type=str, required=False, help='FITS image to plot.')
-
-    required_args = parser.add_argument_group('Optional arguments')
-    required_args.add_argument('--wcs_image', type=str, required=False, help='FITS image to take the WCS from when plotting a PNG or JPEG image.')
-    required_args.add_argument('--style', type=str, default='normal', choices=['normal', 'srtplot'], required=False, help='Style of plot to make.')
-    required_args.add_argument('--srt_lines', type=int, default=25, required=False, help='Number of lines to draw in an SRTPLOT style plot.')
-    required_args.add_argument('--srt_offset', type=float, default=0.01, required=False, help='Offset in data units between lines in an SRTPLOT style plot.')
-    required_args.add_argument('--gamma', type=float, default=1.0, required=False, help='Gamma compress (<1) or expand (>1) an image after tone mapping.')
-    required_args.add_argument('--CLAHE', action='store_true', default=False, required=False, help='Apply contrast-limited adaptive histogram equalisation.')
-    required_args.add_argument('--CLAHE-gridsize', default=5, type=int, required=False, help='Grid size to use for CLAHE.')
-    required_args.add_argument('--CLAHE-cliplim', default=1.0, type=float, required=False, help='Clip limit to use for CLAHE.')
-    required_args.add_argument('--stretch', default=None, type=str, required=False, choices=['log', 'sqrt', 'squared', 'asinh', 'sinh'], help='Stretch an image with a certian function.')
-    required_args.add_argument('--cmap-min', default=None, type=float, required=False, help='Minimum value for the colourmap.')
-    required_args.add_argument('--cmap-max', default=None, type=float, required=False, help='Maximum value for the colourmap.')
-
-    required_args.add_argument('--contour_image', default=None, required=False, help='Plot the given image as contours over the main image.')
-=======
     """
     required_args = parser.add_argument_group("Required arguments")
     required_args.add_argument(
@@ -322,7 +302,6 @@
         required=False,
         help="Plot the given image as contours over the main image.",
     )
->>>>>>> c1b276ce
 
     if HAS_LHDR:
         required_args.add_argument(
